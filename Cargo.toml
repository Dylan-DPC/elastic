--- conflicted
+++ resolved
@@ -1,10 +1,6 @@
 [package]
 name = "elastic_reqwest"
-<<<<<<< HEAD
 version = "0.9.0"
-=======
-version = "0.8.1"
->>>>>>> 6aac9c5a
 authors = ["Ashley Mannix <ashleymannix@live.com.au>", "Stephan Buys <stephan.buys@gmail.com>"]
 license = "Apache-2.0"
 description = "A lightweight implementation of the Elasticsearch API based on reqwest."
