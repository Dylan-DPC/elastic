/*!
Request types for the Elasticsearch REST API.

This module contains implementation details that are useful if you want to customise the request process, but aren't generally important for sending requests.
*/

use futures_cpupool::CpuPool;
use fluent_builder::FluentBuilder;

use client::Client;
use client::sender::{AsyncSender, RequestParams, Sender};

pub use elastic_requests::{empty_body, DefaultBody, Endpoint, UrlPath};
pub use elastic_requests::params;
pub use elastic_requests::endpoints;

pub use self::params::*;
pub use self::endpoints::*;

pub mod raw;
pub use self::raw::RawRequestBuilder;

// Search requests
pub mod search;
pub use self::search::SearchRequestBuilder;

// Document requests
pub mod document_get;
pub mod document_index;
pub mod document_update;
pub mod document_delete;
pub mod document_put_mapping;
pub use self::document_get::GetRequestBuilder;
pub use self::document_index::IndexRequestBuilder;
pub use self::document_update::UpdateRequestBuilder;
pub use self::document_delete::DeleteRequestBuilder;
pub use self::document_put_mapping::PutMappingRequestBuilder;

// Index requests
pub mod index_create;
pub mod index_open;
pub mod index_close;
pub mod index_delete;
pub mod index_exists;
pub use self::index_create::IndexCreateRequestBuilder;
pub use self::index_open::IndexOpenRequestBuilder;
pub use self::index_close::IndexCloseRequestBuilder;
pub use self::index_delete::IndexDeleteRequestBuilder;
pub use self::index_exists::IndexExistsRequestBuilder;

// Misc requests
pub mod ping;
pub use self::ping::PingRequestBuilder;

/**
A builder for a request.

This structure wraps up a concrete REST API request type and lets you adjust parameters before sending it.
The `RequestBuilder` has two generic parameters:

- `TSender`: the kind of request sender. This can be either synchronous or asynchronous
- `TRequest`: the inner request type, for example `SearchRequestBuilder`.

`RequestBuilder` contains methods that are common to all request builders.
*/
pub struct RequestBuilder<TSender, TRequest>
where
    TSender: Sender,
{
    client: Client<TSender>,
    params_builder: FluentBuilder<RequestParams>,
    inner: TRequest,
}

/**
# Methods for any request builder

The following methods can be called on any request builder, whether it's synchronous or asynchronous.
*/
impl<TSender, TRequest> RequestBuilder<TSender, TRequest>
where
    TSender: Sender,
{
    fn initial(client: Client<TSender>, req: TRequest) -> Self {
        RequestBuilder {
            client: client,
            params_builder: FluentBuilder::new(),
            inner: req,
        }
    }

    fn new(client: Client<TSender>, builder: FluentBuilder<RequestParams>, req: TRequest) -> Self {
        RequestBuilder {
            client: client,
            params_builder: builder,
            inner: req,
        }
    }

    /**
    Override the parameters for this request.
    
    This method will box the given closure and use it to mutate the request parameters.
    It will be called after a node address has been chosen so `params` can be used to override the url a request will be sent to.
    Each call to `params` will be chained so it can be called multiple times but it's recommended to only call once.
    
    # Examples
    
    Add a url param to force an index refresh:
    
    ```no_run
    # extern crate elastic;
    # use elastic::prelude::*;
    # fn main() { run().unwrap() }
    # fn run() -> Result<(), Box<::std::error::Error>> {
    # let client = SyncClientBuilder::new().build()?;
    # fn get_req() -> PingRequest<'static> { PingRequest::new() }
    let builder = client.request(get_req())
                        .params_fluent(|p| p.url_param("refresh", true));
    # Ok(())
    # }
    ```

    Force the request to be sent to `http://different-host:9200`:

    ```no_run
    # extern crate elastic;
    # use elastic::prelude::*;
    # fn main() { run().unwrap() }
    # fn run() -> Result<(), Box<::std::error::Error>> {
    # let client = SyncClientBuilder::new().build()?;
    # fn get_req() -> PingRequest<'static> { PingRequest::new() }
    let builder = client.request(get_req())
                        .params_fluent(|p| p.base_url("http://different-host:9200"));
    # Ok(())
    # }
    ```
    */
    pub fn params_fluent<F>(mut self, builder: F) -> Self
    where
        F: Fn(RequestParams) -> RequestParams + 'static,
    {
        self.params_builder = self.params_builder.fluent(builder).boxed();

        self
    }

    /**
    Specify default request parameters.

    This method differs from `params_fluent` by not taking any default parameters into account.
    The `RequestParams` passed in are exactly the `RequestParams` used to build the request.
    
    # Examples
    
    Add a url param to force an index refresh and send the request to `http://different-host:9200`:
    
    ```no_run
    # extern crate elastic;
    # use elastic::prelude::*;
    # fn main() { run().unwrap() }
    # fn run() -> Result<(), Box<::std::error::Error>> {
    # let client = SyncClientBuilder::new().build()?;
    # fn get_req() -> PingRequest<'static> { PingRequest::new() }
    let builder = client.request(get_req())
                        .params(RequestParams::new("http://different-hos:9200").url_param("refresh", true));
    # Ok(())
    # }
    ```
    */
    pub fn params<I>(mut self, params: I) -> Self
    where
        I: Into<RequestParams>,
    {
        self.params_builder = self.params_builder.value(params.into());

        self
    }
}

/**
# Methods for asynchronous request builders

The following methods can be called on any asynchronous request builder.
*/
impl<TRequest> RequestBuilder<AsyncSender, TRequest> {
    /**
    Override the thread pool used for deserialisation for this request.
        
    # Examples

    Use the given thread pool to deserialise the response:

    ```no_run
    # extern crate tokio_core;
    # extern crate futures_cpupool;
    # extern crate elastic;
    # use futures_cpupool::CpuPool;
    # use elastic::prelude::*;
    # fn main() { run().unwrap() }
    # fn run() -> Result<(), Box<::std::error::Error>> {
    # let core = tokio_core::reactor::Core::new()?;
    # let client = AsyncClientBuilder::new().build(&core.handle())?;
    # fn get_req() -> PingRequest<'static> { PingRequest::new() }
    let pool = CpuPool::new(4);
    let builder = client.request(get_req())
                        .serde_pool(pool.clone());
    # Ok(())
    # }
    ```
    
    Never deserialise the response on a thread pool:
    
    ```no_run
    # extern crate tokio_core;
    # extern crate futures_cpupool;
    # extern crate elastic;
    # use futures_cpupool::CpuPool;
    # use elastic::prelude::*;
    # fn main() { run().unwrap() }
    # fn run() -> Result<(), Box<::std::error::Error>> {
    # let core = tokio_core::reactor::Core::new()?;
    # let client = AsyncClientBuilder::new().build(&core.handle())?;
    # fn get_req() -> PingRequest<'static> { PingRequest::new() }
    let builder = client.request(get_req())
                        .serde_pool(None);
    # Ok(())
    # }
    ```
    */
    pub fn serde_pool<P>(mut self, pool: P) -> Self
    where
        P: Into<Option<CpuPool>>,
    {
        self.client.sender.serde_pool = pool.into();

        self
    }
}

pub mod prelude {
    /*! A glob import for convenience. */

    pub use super::params::*;
    pub use super::endpoints::*;

<<<<<<< HEAD
    pub use super::{empty_body, DefaultBody, GetRequestBuilder, IndexCreateRequestBuilder, IndexRequestBuilder, PutMappingRequestBuilder, RawRequestBuilder, SearchRequestBuilder};
=======
    pub use super::{
        empty_body,
        DefaultBody,
        DeleteRequestBuilder,
        GetRequestBuilder,
        IndexCreateRequestBuilder,
        IndexDeleteRequestBuilder,
        IndexOpenRequestBuilder,
        IndexCloseRequestBuilder,
        IndexRequestBuilder,
        PutMappingRequestBuilder,
        RawRequestBuilder,
        SearchRequestBuilder,
        PingRequestBuilder,
        UpdateRequestBuilder,
    };
}

#[cfg(test)]
mod tests {
    use super::RequestBuilder;
    use prelude::*;

    #[test]
    fn request_builder_params() {
        let client = SyncClientBuilder::new()
            .base_url("http://eshost:9200")
            .build()
            .unwrap();

        let req = RequestBuilder::new(client.clone(), None, PingRequest::new())
            .params(|p| p.url_param("pretty", true))
            .params(|p| p.url_param("refresh", true));

        let params = &req.params.unwrap();

        let (_, query) = params.get_url_qry();

        assert_eq!("http://eshost:9200", params.get_base_url());
        assert_eq!("?pretty=true&refresh=true", query.unwrap());
    }
>>>>>>> cbd340cb
}<|MERGE_RESOLUTION|>--- conflicted
+++ resolved
@@ -244,9 +244,6 @@
     pub use super::params::*;
     pub use super::endpoints::*;
 
-<<<<<<< HEAD
-    pub use super::{empty_body, DefaultBody, GetRequestBuilder, IndexCreateRequestBuilder, IndexRequestBuilder, PutMappingRequestBuilder, RawRequestBuilder, SearchRequestBuilder};
-=======
     pub use super::{
         empty_body,
         DefaultBody,
@@ -263,30 +260,4 @@
         PingRequestBuilder,
         UpdateRequestBuilder,
     };
-}
-
-#[cfg(test)]
-mod tests {
-    use super::RequestBuilder;
-    use prelude::*;
-
-    #[test]
-    fn request_builder_params() {
-        let client = SyncClientBuilder::new()
-            .base_url("http://eshost:9200")
-            .build()
-            .unwrap();
-
-        let req = RequestBuilder::new(client.clone(), None, PingRequest::new())
-            .params(|p| p.url_param("pretty", true))
-            .params(|p| p.url_param("refresh", true));
-
-        let params = &req.params.unwrap();
-
-        let (_, query) = params.get_url_qry();
-
-        assert_eq!("http://eshost:9200", params.get_base_url());
-        assert_eq!("?pretty=true&refresh=true", query.unwrap());
-    }
->>>>>>> cbd340cb
 }